{-# LANGUAGE BangPatterns #-}
{-# LANGUAGE DuplicateRecordFields #-}
{-# LANGUAGE NamedFieldPuns #-}
{-# LANGUAGE RankNTypes #-}

module ChessEngine.PositionEval
  ( PositionEval (..),
    evaluate,
    EvaluateResult (..),
  )
where

import ChessEngine.Board
import ChessEngine.EvaluatorData
import ChessEngine.HeuristicEvaluator
import Control.Monad
import Control.Monad.ST
import Data.List (partition, sortBy)
<<<<<<< HEAD
import Data.Maybe (fromJust, isJust, fromMaybe)
import Data.Ord
import Debug.Trace
import Control.Applicative

newtype PositionEval = PositionEval Float
  deriving (Eq, Show, Ord)

negateEval :: PositionEval -> PositionEval
negateEval (PositionEval v) = PositionEval (-v)

data TranspositionValue = TranspositionValue PositionEval Int deriving (Show)
type TranspositionTable s = Map.HashTable s ChessBoard TranspositionValue
type PawnTable s = Map.HashTable s Int64 Float
type KillerMoveTable s = Map.HashTable s Int [Move]

data ChessCache s = ChessCache (TranspositionTable s) (PawnTable s) (KillerMoveTable s)

putValue :: ChessCache s -> ChessBoard -> Int -> PositionEval -> ST s ()
putValue (ChessCache table _ _) board depth value = do
  existingValue <- Map.lookup table board
  case existingValue of
    Just (TranspositionValue _ prevDepth) ->
      when (depth > prevDepth) $ Map.insert table board (TranspositionValue value depth)
    Nothing -> Map.insert table board (TranspositionValue value depth)

getValue :: ChessCache s -> ChessBoard -> ST s (Maybe TranspositionValue)
getValue (ChessCache table _ _) board = Map.lookup table board

putPawnEvaluation :: ChessCache s -> Int64 -> Float -> ST s ()
putPawnEvaluation (ChessCache _ pawns _) pawnPosition value = Map.insert pawns pawnPosition value

getPawnEvaluation :: ChessCache s -> Int64 -> ST s (Maybe Float)
getPawnEvaluation (ChessCache _ pawns _) position = Map.lookup pawns position

putKillerMove :: ChessCache s -> Int -> Move -> ST s ()
putKillerMove (ChessCache _ _ killerMoves) depth move = 
    do 
        existing' <- Map.lookup killerMoves depth
        let new = case existing' of
                    Just lst -> take 2 (move : lst)
                    Nothing -> [move]
        Map.insert killerMoves depth new

isKillerMove :: ChessCache s -> Int -> Move -> ST s Bool
isKillerMove (ChessCache _ _ killerMoves) depth move =
    do
        existing' <- Map.lookup killerMoves depth
        let existing = fromMaybe [] existing'
        let result = elem move existing
        return result

create :: ST s (ChessCache s)
create = do
  table <- Map.new
  pawns <- Map.new
  killerMoves <- Map.new
  return (ChessCache table pawns killerMoves)

evaluatePawns :: ChessCache s -> ChessBoard -> ST s Float
evaluatePawns cache board = do
  let key = pawns $ pieces board
  pawnEvaluation <- getPawnEvaluation cache key
  case pawnEvaluation of
    Just v -> return v
    Nothing -> do
      let pawnEvaluation' = doEvaluatePawns $ boardPawnPositions board
      putPawnEvaluation cache key pawnEvaluation'
      return pawnEvaluation'
  where
    doEvaluatePawns :: [(Int, Int, ChessPiece)] -> Float
    doEvaluatePawns ((x, y, ChessPiece color _) : rest) =
      let score =
            1
              + (if isPassedPawn x y color then 0.4 else 0)
              + (if isBackwardDoubledPawn x y color then (-0.3) else 0)
              + (if isProtectedPawn x y color then 0.05 else 0)
              + (piecePositionBonus x y (ChessPiece color Pawn) * 0.2)
              + 0
          multiplier = if color == White then 1 else -1
       in (score * multiplier) + doEvaluatePawns rest
    doEvaluatePawns [] = 0.0

    isPassedPawn x y White = null $ do
      x' <- [x - 1 .. x + 1]
      y' <- [y + 1 .. 7]
      case pieceOnSquare board x' y' of
        Just (ChessPiece Black Pawn) -> [False]
        _ -> []
    isPassedPawn x y Black = null $ do
      x' <- [x - 1 .. x + 1]
      y' <- [2 .. y - 1]
      case pieceOnSquare board x' y' of
        Just (ChessPiece White Pawn) -> [False]
        _ -> []

    isBackwardDoubledPawn x y White = not $ null $ do
      y' <- [y + 1 .. 7]
      case pieceOnSquare board x y' of
        Just (ChessPiece White Pawn) -> [False]
        _ -> []
    isBackwardDoubledPawn x y Black = not $ null $ do
      y' <- [2 .. y - 1]
      case pieceOnSquare board x y' of
        Just (ChessPiece Black Pawn) -> [False]
        _ -> []

    isProtectedPawn x y White = not $ null $ do
      x' <- [x - 1, x + 1]
      let y' = y - 1
      case pieceOnSquare board x' y' of
        Just (ChessPiece White Pawn) -> [False]
        _ -> []
    isProtectedPawn x y Black = not $ null $ do
      x' <- [x - 1, x + 1]
      let y' = y + 1
      case pieceOnSquare board x' y' of
        Just (ChessPiece Black Pawn) -> [False]
        _ -> []

-- returns current value as negamax (ie, score is multipled for -1 if current player is black)
finalDepthEval :: ChessCache s -> ChessBoard -> ST s PositionEval
finalDepthEval cache board = do
  let score = foldl' (\score piece -> score + scorePiece piece) 0 $ boardNonPawnPositions board
  pawnScore <- (\value -> value * pieceMul White) <$> evaluatePawns cache board
  return $ PositionEval (score + pawnScore)
  where
    pieceMul color = if color == (turn board) then 1 else -1

    scorePiece :: (Int, Int, ChessPiece) -> Float
    scorePiece piece@(_, _, ChessPiece player King) = (0 + scorePiecePosition board piece) * pieceMul player
    scorePiece piece@(_, _, ChessPiece player Queen) = (9 + scorePieceThreats board piece + scorePiecePosition board piece) * pieceMul player
    scorePiece piece@(_, _, ChessPiece player Bishop) = (3 + scorePieceThreats board piece + scorePiecePosition board piece) * pieceMul player
    scorePiece piece@(_, _, ChessPiece player Horse) = (3 + scorePieceThreats board piece + scorePiecePosition board piece) * pieceMul player
    scorePiece piece@(_, _, ChessPiece player Rock) = (5 + scorePieceThreats board piece + scorePiecePosition board piece) * pieceMul player

    scorePieceThreats :: ChessBoard -> (Int, Int, ChessPiece) -> Float
    scorePieceThreats board piece =
      let isOwnSide y = case piece of
            (_, _, ChessPiece White _) -> y < 5
            _ -> y > 4
          (ownSide, opponentSide) =
            foldl'
              (\(own, opponent) (_, y) -> if isOwnSide y then (own + 1.0, opponent) else (own, opponent + 1.0))
              (0.0, 0.0)
              (pieceThreats board piece)
          typeMultiplier = case piece of
            -- due to queen range, it needs reduced reward otherwise bot is very eager to play with queen
            -- without developing other pieces
            (_, _, ChessPiece _ Queen) -> 0.5
            _ -> 1.0
       in (log (ownSide + 1.0) * 0.1 + log (opponentSide + 1.0) * 0.11) * typeMultiplier

    scorePiecePosition :: ChessBoard -> (Int, Int, ChessPiece) -> Float
    scorePiecePosition board (x, y, piece@(ChessPiece _ pieceType)) =
      let squareRating = piecePositionBonus x y piece -- 0. - 1. rating, which needs to be first curved and then mapped onto range
          maxBonus = case pieceType of
            Pawn -> 0.2
            King -> 1
            Bishop -> 0.5
            Horse -> 0.5
            Rock -> 0.2
            Queen -> 0.0
          score = (squareRating ** 1.8) * maxBonus
       in score
=======
import Data.Ord
>>>>>>> 89ea557b

-- end of the game
outOfMovesEval :: ChessBoard -> PositionEval
outOfMovesEval board =
  let player = (turn board)
      inCheck = playerInCheck board player
   in if (not inCheck)
        then PositionEval 0
        else PositionEval $ (-1) / 0

data EvaluateParams = EvaluateParams
  { moves :: ![Move],
    firstChoice :: ![Move],
    alpha :: !PositionEval,
    beta :: !PositionEval,
    depth :: !Int,
    maxDepth :: !Int,
    board :: !ChessBoard,
    nodesParsed :: !Int,
    currentBest :: !(PositionEval, [Move]),
    allowNullMove :: !Bool,
    allowCaching :: !Bool,
    isQuetMove :: !Bool
  }

data EvaluateResult = EvaluateResult
  { nodesParsed :: !Int,
    finished :: !Bool,
    evaluation :: !PositionEval,
    moves :: ![Move],
    continuation :: EvaluateResult
  }
  deriving (Show)

evaluate' :: ChessCache s -> EvaluateParams -> ST s ((PositionEval, [Move]), Int)
evaluate' cache params@EvaluateParams {moves, board, depth = depth', maxDepth, nodesParsed, allowCaching, isQuetMove} = do
  let depth = max depth' 0
  tableHit <- getValue cache board
  let doSearch = do
        sortedCandidates <- sortCandidates cache board depth (candidateMoves board)
        ((eval', moves'), nodes, failedHigh) <- evaluate'' cache params sortedCandidates
        when allowCaching $ putValue cache board depth eval'
        when ({-allowCaching && -}failedHigh && isQuetMove && (not $ null moves)) $ putKillerMove cache (depth + 1) (last moves)
        return ((eval', moves'), if allowCaching then nodes + 1 else nodes)
  case tableHit of
    Just (TranspositionValue eval cachedDepth) ->
      if cachedDepth >= depth
        then return ((eval, moves), nodesParsed)
        else doSearch
    Nothing -> doSearch

sortCandidates :: ChessCache s -> ChessBoard -> Int -> [(Move, ChessBoard)] -> ST s [(Move, ChessBoard)]
sortCandidates cache board depth candidates =
    do
        (movesFromCache, otherMoves) <- partitionAndSortCacheMoves cache candidates
        let (goodCaptureMoves, badCaptureMoves, otherMoves') = partitionAndSortCaptureMoves otherMoves
        (killerMoves, otherMoves'') <- partitionKillerMoves cache depth otherMoves'
        return $ movesFromCache ++ goodCaptureMoves ++ killerMoves ++ otherMoves'' ++ badCaptureMoves
  where
    partitionAndSortCacheMoves :: ChessCache s -> [(Move, ChessBoard)] -> ST s ([(Move, ChessBoard)], [(Move, ChessBoard)])
    partitionAndSortCacheMoves cache moves = do
        movesWithScores <- mapM (\m -> augmentWithScore cache m) moves
        let (movesFromCache, otherMoves) = partition (\(move, board, maybeEval) -> isJust maybeEval) movesWithScores
        let removeEval (move, board, _) = (move, board)
        return (removeEval <$> movesFromCache, removeEval <$> otherMoves)

    augmentWithScore :: ChessCache s -> (Move, ChessBoard) -> ST s (Move, ChessBoard, Maybe PositionEval)
    augmentWithScore cache (move, board') = do
      cachedValue <- getValue cache board'
      let positionValue = fmap (\(TranspositionValue eval depth) -> eval) cachedValue
      return (move, board', positionValue)

    partitionAndSortCaptureMoves :: [(Move, ChessBoard)] -> ([(Move, ChessBoard)], [(Move, ChessBoard)], [(Move, ChessBoard)])
    partitionAndSortCaptureMoves moves =
        let augmentedMoves = augmentWithCaptureInfo <$> moves
            (captureMoves, otherMoves) = partition (\(move, board, capture) -> isJust capture) augmentedMoves
            (goodCaptures, badCaptures) = partition (\(_, _, Just n) -> n >= 0) captureMoves
            removeCaptureInfo (move, board, eval) = (move, board)
            captureMoveComparator (_, _, Just v1) (_, _, Just v2) = compare v1 v2
            goodCaptures' = removeCaptureInfo <$> (sortBy (flip captureMoveComparator) goodCaptures)
            otherMoves' = removeCaptureInfo <$> otherMoves
            badCaptures' = removeCaptureInfo <$> badCaptures
        in (goodCaptures', badCaptures', otherMoves')

    augmentWithCaptureInfo :: (Move, ChessBoard) -> (Move, ChessBoard, Maybe Int)
    augmentWithCaptureInfo (move@Move { fromCol, fromRow, toCol, toRow }, board') =
        let diff = do 
                (ChessPiece _ capturedType) <- pieceOnSquare board toCol toRow
                (ChessPiece _ capturingType) <- pieceOnSquare board fromCol fromRow
                return $ fromEnum capturedType - fromEnum capturingType
        in (move, board', diff)

    partitionKillerMoves :: ChessCache s -> Int -> [(Move, ChessBoard)] -> ST s ([(Move, ChessBoard)], [(Move, ChessBoard)])
    partitionKillerMoves cache depth moves =
        do movesWithKillerFlag <- mapM (\(move, board) -> 
                                            do isKiller <- isKillerMove cache depth move
                                               return (move, board, isKiller))
                                            moves
           let (killerMoves, otherMoves) = partition (\(_, _, isKiller) -> isKiller) movesWithKillerFlag
           let removeKillerFlag (move, board, _) = (move, board)
           return (removeKillerFlag <$> killerMoves, removeKillerFlag <$> otherMoves)
            

horizonEval :: ChessCache s -> Int -> ChessBoard -> PositionEval -> PositionEval -> ST s PositionEval
horizonEval cache depth board alpha beta
  | depth <= 0 = finalDepthEval cache board
  | otherwise = do
      pat <- finalDepthEval cache board
      let alpha' = max alpha pat
      let capturingMoves = (filter (\(move, _) -> isCaptureMove board move) (candidateMoves board))
      if pat > beta
        then return pat
        else foldHorizonEval cache depth capturingMoves alpha' beta

foldHorizonEval :: ChessCache s -> Int -> [(Move, ChessBoard)] -> PositionEval -> PositionEval -> ST s PositionEval
foldHorizonEval cache depth ((_, board') : rest) alpha beta = do
  value <- negateEval <$> horizonEval cache (depth - 1) board' (negateEval beta) (negateEval alpha)
  let alpha' = max alpha value
  if value > beta
    then return value
    else foldHorizonEval cache depth rest alpha' beta
foldHorizonEval _ _ [] alpha _ = return alpha


-- position result, corresponding moves to final depth, node count, true if result was a fail-high
type EvaluateInternalResult s = ST s ((PositionEval, [Move]), Int, Bool)

evaluate'' :: ChessCache s -> EvaluateParams -> [(Move, ChessBoard)] -> EvaluateInternalResult s
evaluate'' cache params@EvaluateParams {moves, firstChoice, alpha, beta, depth, maxDepth, board, nodesParsed, allowNullMove} candidates'
  | null candidates =
      let eval = outOfMovesEval board
       in return ((eval, moves), nodesParsed, False)
  | depth <= 0 = do
      eval <- horizonEval cache 10 board alpha beta
      return ((eval, moves), nodesParsed, False)
  | otherwise = foldCandidates cache candidates alpha beta
  where
    foldCandidates :: ChessCache s -> [(Move, ChessBoard)] -> PositionEval -> PositionEval -> EvaluateInternalResult s
    foldCandidates cache candidates alpha beta =
      foldCandidates' cache True (PositionEval $ (-1) / 0, []) candidates alpha beta 0 (False, False, False) nodesParsed

    foldCandidates' :: ChessCache s -> Bool -> (PositionEval, [Move]) -> [(Move, ChessBoard)] -> PositionEval -> PositionEval -> Int -> (Bool, Bool, Bool) -> Int -> EvaluateInternalResult s
    foldCandidates' cache first bestMoveValue ((candidateMove, candidateBoard) : restCandidates) alpha beta siblingIndex (nullMoveTried, lmrTried, nullWindowTried) nodesParsed
      | alpha >= beta = return (bestMoveValue, nodesParsed, True)
      -- try null move if there is sufficient depth left & null move is allowed (ie., wasn't done on previous move)
      | not nullMoveTried && allowNullMove && depth > 3 = do
          let params' =
                params
                  { allowNullMove = False,
                    moves = [],
                    firstChoice = [],
                    depth = depth - 3, -- R = 2
                    board = candidateBoard {turn = if (turn board) == White then Black else White},
                    nodesParsed = nodesParsed,
                    alpha = negateEval beta,
                    beta = negateEval alpha,
                    isQuetMove = not $ isCaptureMove board candidateMove
                  }
          (moveValue, newNodesParsed) <- do
            ((v, moves), nodes) <- evaluate' cache params'
            return ((negateEval v, moves), nodes)
          if (fst moveValue) > beta
            then -- passing up move still causes it to exceed beta -- cut off
              return ((beta, moves ++ [candidateMove]), newNodesParsed, True)
            else (foldCandidates' cache first bestMoveValue ((candidateMove, candidateBoard) : restCandidates) alpha beta siblingIndex (True, lmrTried, nullWindowTried) newNodesParsed)

      -- if this is 3rd+ candidate move under consideration in a depth of 3+ from start,
      -- evaluate with reduced depth (LMR).
      | not lmrTried && siblingIndex > 1 && (maxDepth - depth) > 1 && not (isCaptureMove board candidateMove) = do
          let newMovesPath = moves ++ [candidateMove]
              params' =
                params
                  { allowNullMove = True,
                    moves = newMovesPath,
                    firstChoice = (followUpFirstChoice candidateMove),
                    depth = (depth - 2), -- subtract 2 to lower depth search in fringe node
                    board = candidateBoard,
                    nodesParsed = nodesParsed,
                    alpha = negateEval beta,
                    beta = negateEval alpha,
                    allowCaching = False,
                    isQuetMove = not $ isCaptureMove board candidateMove
                  }
          evaluated' <- evaluate' cache params'
          let (moveValue, newNodesParsed) = case evaluated' of ((v, moves), nodes) -> ((negateEval v, moves), nodes)
          if (fst moveValue) > (fst bestMoveValue)
            then -- if found better move, re-evaluate with proper depth
              (foldCandidates' cache False bestMoveValue ((candidateMove, candidateBoard) : restCandidates) alpha beta siblingIndex (nullMoveTried, True, nullWindowTried) newNodesParsed)
            else (foldCandidates' cache False bestMoveValue restCandidates alpha beta (siblingIndex + 1) (False, False, False) newNodesParsed)
      | (not nullWindowTried) && not first = do
          let nullBeta = case alpha of PositionEval v -> PositionEval (v + 0.0001)
              newMovesPath = moves ++ [candidateMove]
              params' =
                params
                  { allowNullMove = True,
                    moves = newMovesPath,
                    firstChoice = (followUpFirstChoice candidateMove),
                    depth = (depth - 1),
                    board = candidateBoard,
                    nodesParsed = nodesParsed,
                    alpha = negateEval nullBeta,
                    beta = negateEval alpha,
                    allowCaching = False,
                    isQuetMove = not $ isCaptureMove board candidateMove
                  }
          evaluated' <- evaluate' cache params'
          let (moveValue, newNodesParsed) = case evaluated' of ((v, moves), nodes) -> ((negateEval v, moves), nodes)
          if (fst moveValue) > (fst bestMoveValue)
            then -- found better with reduced window: do full search
              (foldCandidates' cache False bestMoveValue ((candidateMove, candidateBoard) : restCandidates) alpha beta siblingIndex (nullMoveTried, lmrTried, True) newNodesParsed)
            else (foldCandidates' cache False bestMoveValue restCandidates alpha beta (siblingIndex + 1) (False, False, False) newNodesParsed)
      | otherwise = do
          let newMovesPath = moves ++ [candidateMove]
              params' =
                params
                  { allowNullMove = True,
                    moves = newMovesPath,
                    firstChoice = (followUpFirstChoice candidateMove),
                    depth = (depth - 1),
                    board = candidateBoard,
                    nodesParsed = nodesParsed,
                    alpha = negateEval beta,
                    beta = negateEval alpha,
                    isQuetMove = not $ isCaptureMove board candidateMove
                  }
          evaluated' <- evaluate' cache params'
          let (moveValue, newNodesParsed) = case evaluated' of ((v, moves), nodes) -> ((negateEval v, moves), nodes)
              newBestMoveValue =
                if (first || (fst moveValue) > (fst bestMoveValue))
                  then moveValue
                  else bestMoveValue
              newAlpha = max alpha (fst newBestMoveValue)
          foldCandidates' cache False newBestMoveValue restCandidates newAlpha beta (siblingIndex + 1) (False, False, False) newNodesParsed
    foldCandidates' cache _ bestMoveValue [] alpha beta _ _ nodesParsed = return (bestMoveValue, nodesParsed, alpha > beta)

    candidates =
      let newCandidatesList = case firstChoice of
            [] -> candidates'
            (m : _) -> case partition (\c -> m == (fst c)) candidates' of
              ([], _) -> candidates'
              ((candidate : _), others) -> candidate : others
       in newCandidatesList

    followUpFirstChoice :: Move -> [Move]
    followUpFirstChoice move =
      case firstChoice of
        [] -> []
        (m : rest) -> if m == move then rest else []

evaluateIteration :: ChessCache s -> ChessBoard -> (PositionEval, [Move]) -> Int -> ST s ((PositionEval, [Move]), Int)
evaluateIteration cache board lastDepthBest depth =
  let (lastEval, firstChoice) = lastDepthBest
      params =
        EvaluateParams
          { moves = [],
            firstChoice = firstChoice,
            alpha = PositionEval $ (-1) / 0,
            beta = PositionEval $ 1 / 0,
            depth = depth,
            maxDepth = depth,
            board = board,
            nodesParsed = 0,
            currentBest = lastDepthBest,
            allowNullMove = True,
            allowCaching = True,
            isQuetMove = False
          }
   in do
        evaluate' cache params

iterateM' :: (a -> ST s a) -> ST s a -> Int -> ST s a
iterateM' f mx n = do
  if n == 0
    then mx
    else iterateM' f (mx >>= f) (n - 1)

evaluate :: ChessBoard -> Int -> EvaluateResult
evaluate board targetDepth =
  let (eval, moves, nodesParsed) = runST $ do
        (_, (eval, moves), _, nodesParsed) <- iterateM' computeNext firstEvaluation (targetDepth - startingDepth)
        return (eval, moves, nodesParsed)
      evalTransformation = if (turn board) == White then id else negateEval
      result =
        EvaluateResult
          { moves = moves,
            nodesParsed = nodesParsed,
            finished = True,
            evaluation = evalTransformation eval,
            continuation = result
          }
   in result
  where
    computeNext :: (Int, (PositionEval, [Move]), ChessCache s, Int) -> ST s (Int, (PositionEval, [Move]), ChessCache s, Int)
    computeNext current = do
      let (depth, lastDepthBest, cache, _) = current
      (thisDepthBest, nodesParsed) <- evaluateIteration cache board lastDepthBest (depth + 1)
      return (depth + 1, thisDepthBest, cache, nodesParsed)
    startingDepth = 1
    firstEvaluation :: ST s (Int, (PositionEval, [Move]), ChessCache s, Int)
    firstEvaluation = do
      cache <- create
      computeNext ((startingDepth - 1), (PositionEval 0, []), cache, 0)<|MERGE_RESOLUTION|>--- conflicted
+++ resolved
@@ -1,4 +1,3 @@
-{-# LANGUAGE BangPatterns #-}
 {-# LANGUAGE DuplicateRecordFields #-}
 {-# LANGUAGE NamedFieldPuns #-}
 {-# LANGUAGE RankNTypes #-}
@@ -16,175 +15,7 @@
 import Control.Monad
 import Control.Monad.ST
 import Data.List (partition, sortBy)
-<<<<<<< HEAD
-import Data.Maybe (fromJust, isJust, fromMaybe)
-import Data.Ord
-import Debug.Trace
-import Control.Applicative
-
-newtype PositionEval = PositionEval Float
-  deriving (Eq, Show, Ord)
-
-negateEval :: PositionEval -> PositionEval
-negateEval (PositionEval v) = PositionEval (-v)
-
-data TranspositionValue = TranspositionValue PositionEval Int deriving (Show)
-type TranspositionTable s = Map.HashTable s ChessBoard TranspositionValue
-type PawnTable s = Map.HashTable s Int64 Float
-type KillerMoveTable s = Map.HashTable s Int [Move]
-
-data ChessCache s = ChessCache (TranspositionTable s) (PawnTable s) (KillerMoveTable s)
-
-putValue :: ChessCache s -> ChessBoard -> Int -> PositionEval -> ST s ()
-putValue (ChessCache table _ _) board depth value = do
-  existingValue <- Map.lookup table board
-  case existingValue of
-    Just (TranspositionValue _ prevDepth) ->
-      when (depth > prevDepth) $ Map.insert table board (TranspositionValue value depth)
-    Nothing -> Map.insert table board (TranspositionValue value depth)
-
-getValue :: ChessCache s -> ChessBoard -> ST s (Maybe TranspositionValue)
-getValue (ChessCache table _ _) board = Map.lookup table board
-
-putPawnEvaluation :: ChessCache s -> Int64 -> Float -> ST s ()
-putPawnEvaluation (ChessCache _ pawns _) pawnPosition value = Map.insert pawns pawnPosition value
-
-getPawnEvaluation :: ChessCache s -> Int64 -> ST s (Maybe Float)
-getPawnEvaluation (ChessCache _ pawns _) position = Map.lookup pawns position
-
-putKillerMove :: ChessCache s -> Int -> Move -> ST s ()
-putKillerMove (ChessCache _ _ killerMoves) depth move = 
-    do 
-        existing' <- Map.lookup killerMoves depth
-        let new = case existing' of
-                    Just lst -> take 2 (move : lst)
-                    Nothing -> [move]
-        Map.insert killerMoves depth new
-
-isKillerMove :: ChessCache s -> Int -> Move -> ST s Bool
-isKillerMove (ChessCache _ _ killerMoves) depth move =
-    do
-        existing' <- Map.lookup killerMoves depth
-        let existing = fromMaybe [] existing'
-        let result = elem move existing
-        return result
-
-create :: ST s (ChessCache s)
-create = do
-  table <- Map.new
-  pawns <- Map.new
-  killerMoves <- Map.new
-  return (ChessCache table pawns killerMoves)
-
-evaluatePawns :: ChessCache s -> ChessBoard -> ST s Float
-evaluatePawns cache board = do
-  let key = pawns $ pieces board
-  pawnEvaluation <- getPawnEvaluation cache key
-  case pawnEvaluation of
-    Just v -> return v
-    Nothing -> do
-      let pawnEvaluation' = doEvaluatePawns $ boardPawnPositions board
-      putPawnEvaluation cache key pawnEvaluation'
-      return pawnEvaluation'
-  where
-    doEvaluatePawns :: [(Int, Int, ChessPiece)] -> Float
-    doEvaluatePawns ((x, y, ChessPiece color _) : rest) =
-      let score =
-            1
-              + (if isPassedPawn x y color then 0.4 else 0)
-              + (if isBackwardDoubledPawn x y color then (-0.3) else 0)
-              + (if isProtectedPawn x y color then 0.05 else 0)
-              + (piecePositionBonus x y (ChessPiece color Pawn) * 0.2)
-              + 0
-          multiplier = if color == White then 1 else -1
-       in (score * multiplier) + doEvaluatePawns rest
-    doEvaluatePawns [] = 0.0
-
-    isPassedPawn x y White = null $ do
-      x' <- [x - 1 .. x + 1]
-      y' <- [y + 1 .. 7]
-      case pieceOnSquare board x' y' of
-        Just (ChessPiece Black Pawn) -> [False]
-        _ -> []
-    isPassedPawn x y Black = null $ do
-      x' <- [x - 1 .. x + 1]
-      y' <- [2 .. y - 1]
-      case pieceOnSquare board x' y' of
-        Just (ChessPiece White Pawn) -> [False]
-        _ -> []
-
-    isBackwardDoubledPawn x y White = not $ null $ do
-      y' <- [y + 1 .. 7]
-      case pieceOnSquare board x y' of
-        Just (ChessPiece White Pawn) -> [False]
-        _ -> []
-    isBackwardDoubledPawn x y Black = not $ null $ do
-      y' <- [2 .. y - 1]
-      case pieceOnSquare board x y' of
-        Just (ChessPiece Black Pawn) -> [False]
-        _ -> []
-
-    isProtectedPawn x y White = not $ null $ do
-      x' <- [x - 1, x + 1]
-      let y' = y - 1
-      case pieceOnSquare board x' y' of
-        Just (ChessPiece White Pawn) -> [False]
-        _ -> []
-    isProtectedPawn x y Black = not $ null $ do
-      x' <- [x - 1, x + 1]
-      let y' = y + 1
-      case pieceOnSquare board x' y' of
-        Just (ChessPiece Black Pawn) -> [False]
-        _ -> []
-
--- returns current value as negamax (ie, score is multipled for -1 if current player is black)
-finalDepthEval :: ChessCache s -> ChessBoard -> ST s PositionEval
-finalDepthEval cache board = do
-  let score = foldl' (\score piece -> score + scorePiece piece) 0 $ boardNonPawnPositions board
-  pawnScore <- (\value -> value * pieceMul White) <$> evaluatePawns cache board
-  return $ PositionEval (score + pawnScore)
-  where
-    pieceMul color = if color == (turn board) then 1 else -1
-
-    scorePiece :: (Int, Int, ChessPiece) -> Float
-    scorePiece piece@(_, _, ChessPiece player King) = (0 + scorePiecePosition board piece) * pieceMul player
-    scorePiece piece@(_, _, ChessPiece player Queen) = (9 + scorePieceThreats board piece + scorePiecePosition board piece) * pieceMul player
-    scorePiece piece@(_, _, ChessPiece player Bishop) = (3 + scorePieceThreats board piece + scorePiecePosition board piece) * pieceMul player
-    scorePiece piece@(_, _, ChessPiece player Horse) = (3 + scorePieceThreats board piece + scorePiecePosition board piece) * pieceMul player
-    scorePiece piece@(_, _, ChessPiece player Rock) = (5 + scorePieceThreats board piece + scorePiecePosition board piece) * pieceMul player
-
-    scorePieceThreats :: ChessBoard -> (Int, Int, ChessPiece) -> Float
-    scorePieceThreats board piece =
-      let isOwnSide y = case piece of
-            (_, _, ChessPiece White _) -> y < 5
-            _ -> y > 4
-          (ownSide, opponentSide) =
-            foldl'
-              (\(own, opponent) (_, y) -> if isOwnSide y then (own + 1.0, opponent) else (own, opponent + 1.0))
-              (0.0, 0.0)
-              (pieceThreats board piece)
-          typeMultiplier = case piece of
-            -- due to queen range, it needs reduced reward otherwise bot is very eager to play with queen
-            -- without developing other pieces
-            (_, _, ChessPiece _ Queen) -> 0.5
-            _ -> 1.0
-       in (log (ownSide + 1.0) * 0.1 + log (opponentSide + 1.0) * 0.11) * typeMultiplier
-
-    scorePiecePosition :: ChessBoard -> (Int, Int, ChessPiece) -> Float
-    scorePiecePosition board (x, y, piece@(ChessPiece _ pieceType)) =
-      let squareRating = piecePositionBonus x y piece -- 0. - 1. rating, which needs to be first curved and then mapped onto range
-          maxBonus = case pieceType of
-            Pawn -> 0.2
-            King -> 1
-            Bishop -> 0.5
-            Horse -> 0.5
-            Rock -> 0.2
-            Queen -> 0.0
-          score = (squareRating ** 1.8) * maxBonus
-       in score
-=======
-import Data.Ord
->>>>>>> 89ea557b
+import Data.Maybe (isJust)
 
 -- end of the game
 outOfMovesEval :: ChessBoard -> PositionEval
