--- conflicted
+++ resolved
@@ -125,15 +125,9 @@
   | otherwise = do
       pat <- finalDepthEval cache board
       let alpha' = max alpha pat
-<<<<<<< HEAD
-      let capturingMoves = (filter (\(move, _) -> isCaptureMove board move) (candidateMoves board))
-      if pat > beta
-        then return pat
-=======
       let capturingMoves = (filter (\(move, _) -> examineMove pat move) (candidateMoves board))
       if pat >= beta
         then return beta
->>>>>>> 1d5e0fcb
         else foldHorizonEval cache depth capturingMoves alpha' beta
   where
     -- examine only captures
