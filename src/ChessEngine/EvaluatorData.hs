{-# LANGUAGE NamedFieldPuns #-}

-- common data / type definitions and their util functions
module ChessEngine.EvaluatorData
  ( PositionEval (..),
    negateEval,
    evalAdd,
    TableValueBound (..),
    TranspositionValue (..),
    ChessCache (..),
    putValue,
    getValue,
    putPawnEvaluation,
    getPawnEvaluation,
    putKillerMove,
    getKillerMoves,
    create,
  )
where

import ChessEngine.Board
import Control.Monad
-- import qualified Data.HashTable.IO as Map
import qualified StmContainers.Map as Map
import Data.Hashable
import Data.Int (Int64)
import Data.Maybe (fromMaybe)
<<<<<<< HEAD
import Control.Concurrent.STM (atomically)
=======
import Debug.Trace (trace)
import qualified Data.Array.IO as Array
import Data.Word
>>>>>>> bd2d3ad3

newtype PositionEval = PositionEval Int
  deriving (Eq, Show, Ord)

ttSize :: Word64
ttSize = 2 ^ 18

negateEval :: PositionEval -> PositionEval
negateEval (PositionEval v) = PositionEval (-v)

evalAdd :: PositionEval -> Int -> PositionEval
evalAdd (PositionEval v) added = (PositionEval $ v + added)

data TableValueBound = Exact | UpperBound | LowerBound deriving (Show, Eq)

data TranspositionValue = TranspositionValue TableValueBound PositionEval Int [Move] deriving (Show)

<<<<<<< HEAD
type TranspositionTable = Map.Map ChessBoardKey TranspositionValue
=======
type TranspositionTable = Array.IOArray Word64 (Bool, Word64, TranspositionValue)
>>>>>>> bd2d3ad3

type PawnTable = Map.Map Int64 Int

type KillerMoveTable = Map.Map (Int, Int) [Move]

data ChessCache = ChessCache (TranspositionTable) (PawnTable) (KillerMoveTable)

putValue :: ChessCache -> ChessBoard -> Int -> PositionEval -> TableValueBound -> [Move] -> IO ()
<<<<<<< HEAD
putValue (ChessCache table _ _) board depth value bound move = atomically $ do
  let key = ChessBoardKey board
  existingValue <- Map.lookup key table
  case existingValue of
    Just (TranspositionValue prevBound prevValue prevDepth _) -> do
      when (depth == prevDepth) $ Map.insert (TranspositionValue bound value depth move) key table 
      when (depth > prevDepth) $ Map.insert (TranspositionValue bound value depth move) key table
    Nothing -> Map.insert (TranspositionValue bound value depth move) key table

getValue :: ChessCache -> ChessBoard -> IO (Maybe TranspositionValue)
getValue (ChessCache table _ _) board = atomically $ Map.lookup (ChessBoardKey board) table
=======
putValue (ChessCache table _ _) board depth value bound move = do
  let key = (zebraHash board) `mod` ttSize
  Array.writeArray table key (True, (zebraHash board), (TranspositionValue bound value depth move))

getValue :: ChessCache -> ChessBoard -> IO (Maybe TranspositionValue)
getValue (ChessCache table _ _) board = do
    let key = (zebraHash board) `mod` ttSize
    (present, hash, value@(TranspositionValue _ _ _ _)) <- Array.readArray table key
    return $ 
        if present && hash == (zebraHash board) 
        then Just value 
        else Nothing
>>>>>>> bd2d3ad3

putPawnEvaluation :: ChessCache -> Int64 -> Int -> IO ()
putPawnEvaluation (ChessCache _ pawns' _) pawnPosition value = atomically $ Map.insert value pawnPosition pawns'

getPawnEvaluation :: ChessCache -> Int64 -> IO (Maybe Int)
getPawnEvaluation (ChessCache _ pawns' _) position = atomically $ Map.lookup position pawns'

putKillerMove :: ChessCache -> (Int, Int) -> Move -> IO ()
putKillerMove (ChessCache _ _ killerMoves) plyAndThreadIndex move = atomically $
  do
    existing' <- Map.lookup plyAndThreadIndex killerMoves 
    let new = case existing' of
          Just lst -> take 2 (move : lst)
          Nothing -> [move]
    Map.insert new plyAndThreadIndex killerMoves 

getKillerMoves :: ChessCache -> (Int, Int) -> IO [Move]
getKillerMoves (ChessCache _ _ killerMoves) plyAndThreadIndex = atomically $
  do
    existing' <- Map.lookup plyAndThreadIndex killerMoves 
    let existing = fromMaybe [] existing'
    return existing

create :: IO ChessCache
create = do
<<<<<<< HEAD
  table <- Map.newIO
  pawns' <- Map.newIO
  killerMoves <- Map.newIO
=======
  table <- Array.newArray (0, ttSize) (False, 0, (TranspositionValue UpperBound (PositionEval 0) 0 [undefined]))
  pawns' <- Map.new
  killerMoves <- Map.new
>>>>>>> bd2d3ad3
  return (ChessCache table pawns' killerMoves)<|MERGE_RESOLUTION|>--- conflicted
+++ resolved
@@ -19,19 +19,12 @@
 where
 
 import ChessEngine.Board
-import Control.Monad
--- import qualified Data.HashTable.IO as Map
 import qualified StmContainers.Map as Map
-import Data.Hashable
 import Data.Int (Int64)
 import Data.Maybe (fromMaybe)
-<<<<<<< HEAD
 import Control.Concurrent.STM (atomically)
-=======
-import Debug.Trace (trace)
 import qualified Data.Array.IO as Array
 import Data.Word
->>>>>>> bd2d3ad3
 
 newtype PositionEval = PositionEval Int
   deriving (Eq, Show, Ord)
@@ -49,11 +42,7 @@
 
 data TranspositionValue = TranspositionValue TableValueBound PositionEval Int [Move] deriving (Show)
 
-<<<<<<< HEAD
-type TranspositionTable = Map.Map ChessBoardKey TranspositionValue
-=======
 type TranspositionTable = Array.IOArray Word64 (Bool, Word64, TranspositionValue)
->>>>>>> bd2d3ad3
 
 type PawnTable = Map.Map Int64 Int
 
@@ -62,19 +51,6 @@
 data ChessCache = ChessCache (TranspositionTable) (PawnTable) (KillerMoveTable)
 
 putValue :: ChessCache -> ChessBoard -> Int -> PositionEval -> TableValueBound -> [Move] -> IO ()
-<<<<<<< HEAD
-putValue (ChessCache table _ _) board depth value bound move = atomically $ do
-  let key = ChessBoardKey board
-  existingValue <- Map.lookup key table
-  case existingValue of
-    Just (TranspositionValue prevBound prevValue prevDepth _) -> do
-      when (depth == prevDepth) $ Map.insert (TranspositionValue bound value depth move) key table 
-      when (depth > prevDepth) $ Map.insert (TranspositionValue bound value depth move) key table
-    Nothing -> Map.insert (TranspositionValue bound value depth move) key table
-
-getValue :: ChessCache -> ChessBoard -> IO (Maybe TranspositionValue)
-getValue (ChessCache table _ _) board = atomically $ Map.lookup (ChessBoardKey board) table
-=======
 putValue (ChessCache table _ _) board depth value bound move = do
   let key = (zebraHash board) `mod` ttSize
   Array.writeArray table key (True, (zebraHash board), (TranspositionValue bound value depth move))
@@ -87,7 +63,6 @@
         if present && hash == (zebraHash board) 
         then Just value 
         else Nothing
->>>>>>> bd2d3ad3
 
 putPawnEvaluation :: ChessCache -> Int64 -> Int -> IO ()
 putPawnEvaluation (ChessCache _ pawns' _) pawnPosition value = atomically $ Map.insert value pawnPosition pawns'
@@ -113,13 +88,7 @@
 
 create :: IO ChessCache
 create = do
-<<<<<<< HEAD
-  table <- Map.newIO
+  table <- Array.newArray (0, ttSize) (False, 0, (TranspositionValue UpperBound (PositionEval 0) 0 [undefined]))
   pawns' <- Map.newIO
   killerMoves <- Map.newIO
-=======
-  table <- Array.newArray (0, ttSize) (False, 0, (TranspositionValue UpperBound (PositionEval 0) 0 [undefined]))
-  pawns' <- Map.new
-  killerMoves <- Map.new
->>>>>>> bd2d3ad3
   return (ChessCache table pawns' killerMoves)